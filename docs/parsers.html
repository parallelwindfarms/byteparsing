--- conflicted
+++ resolved
@@ -23,11 +23,7 @@
     <script src="_static/js/theme.js"></script>
     <link rel="index" title="Index" href="genindex.html" />
     <link rel="search" title="Search" href="search.html" />
-<<<<<<< HEAD
-    <link rel="next" title="Parser grammar" href="grammar.html" />
-=======
     <link rel="next" title="Architecture" href="architecture.html" />
->>>>>>> 7b82796d
     <link rel="prev" title="Cursors" href="cursors.html" /> 
 </head>
 
@@ -58,12 +54,8 @@
 <li class="toctree-l1"><a class="reference internal" href="index.html">Introduction</a></li>
 <li class="toctree-l1"><a class="reference internal" href="install.html">Installation</a></li>
 <li class="toctree-l1"><a class="reference internal" href="examples.html">Examples of usage</a></li>
-<<<<<<< HEAD
-<li class="toctree-l1"><a class="reference internal" href="advanced.html">Advanced examples</a></li>
-=======
 <li class="toctree-l1"><a class="reference internal" href="ppm.html">Parsing PPM files</a></li>
 <li class="toctree-l1"><a class="reference internal" href="ply.html">Advanced example: parsing PLY files</a></li>
->>>>>>> 7b82796d
 <li class="toctree-l1"><a class="reference internal" href="functional.html">Introduction to Functional Parsing in Python</a></li>
 <li class="toctree-l1"><a class="reference internal" href="cursors.html">Cursors</a></li>
 <li class="toctree-l1 current"><a class="current reference internal" href="#">Parsers</a><ul>
@@ -71,10 +63,6 @@
 <li class="toctree-l2"><a class="reference internal" href="#The-Parser-class">The Parser class</a></li>
 </ul>
 </li>
-<<<<<<< HEAD
-<li class="toctree-l1"><a class="reference internal" href="grammar.html">Parser grammar</a></li>
-=======
->>>>>>> 7b82796d
 <li class="toctree-l1"><a class="reference internal" href="architecture.html">Architecture</a></li>
 <li class="toctree-l1"><a class="reference internal" href="api.html">API Documentation</a></li>
 </ul>
@@ -581,11 +569,7 @@
           </div>
           <footer><div class="rst-footer-buttons" role="navigation" aria-label="Footer">
         <a href="cursors.html" class="btn btn-neutral float-left" title="Cursors" accesskey="p" rel="prev"><span class="fa fa-arrow-circle-left" aria-hidden="true"></span> Previous</a>
-<<<<<<< HEAD
-        <a href="grammar.html" class="btn btn-neutral float-right" title="Parser grammar" accesskey="n" rel="next">Next <span class="fa fa-arrow-circle-right" aria-hidden="true"></span></a>
-=======
         <a href="architecture.html" class="btn btn-neutral float-right" title="Architecture" accesskey="n" rel="next">Next <span class="fa fa-arrow-circle-right" aria-hidden="true"></span></a>
->>>>>>> 7b82796d
     </div>
 
   <hr/>
