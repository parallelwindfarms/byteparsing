--- conflicted
+++ resolved
@@ -23,13 +23,8 @@
     <script src="_static/js/theme.js"></script>
     <link rel="index" title="Index" href="genindex.html" />
     <link rel="search" title="Search" href="search.html" />
-<<<<<<< HEAD
     <link rel="next" title="Architecture" href="architecture.html" />
     <link rel="prev" title="Advanced examples" href="advanced.html" /> 
-=======
-    <link rel="next" title="Cursors" href="cursors.html" />
-    <link rel="prev" title="Advanced example: parsing PLY files" href="ply.html" /> 
->>>>>>> 7b82796d
 </head>
 
 <body class="wy-body-for-nav"> 
@@ -59,12 +54,7 @@
 <li class="toctree-l1"><a class="reference internal" href="index.html">Introduction</a></li>
 <li class="toctree-l1"><a class="reference internal" href="install.html">Installation</a></li>
 <li class="toctree-l1"><a class="reference internal" href="examples.html">Examples of usage</a></li>
-<<<<<<< HEAD
 <li class="toctree-l1"><a class="reference internal" href="advanced.html">Advanced examples</a></li>
-=======
-<li class="toctree-l1"><a class="reference internal" href="ppm.html">Parsing PPM files</a></li>
-<li class="toctree-l1"><a class="reference internal" href="ply.html">Advanced example: parsing PLY files</a></li>
->>>>>>> 7b82796d
 <li class="toctree-l1 current"><a class="current reference internal" href="#">Introduction to Functional Parsing in Python</a><ul>
 <li class="toctree-l2"><a class="reference internal" href="#First-parsers">First parsers</a><ul>
 <li class="toctree-l3"><a class="reference internal" href="#Failures">Failures</a></li>
@@ -83,11 +73,6 @@
 <li class="toctree-l2"><a class="reference internal" href="#Hide-trace-backs">Hide trace backs</a></li>
 </ul>
 </li>
-<<<<<<< HEAD
-=======
-<li class="toctree-l1"><a class="reference internal" href="cursors.html">Cursors</a></li>
-<li class="toctree-l1"><a class="reference internal" href="parsers.html">Parsers</a></li>
->>>>>>> 7b82796d
 <li class="toctree-l1"><a class="reference internal" href="architecture.html">Architecture</a></li>
 <li class="toctree-l1"><a class="reference internal" href="grammar.html">Parser grammar</a></li>
 <li class="toctree-l1"><a class="reference internal" href="api.html">API Documentation</a></li>
@@ -1405,13 +1390,8 @@
            </div>
           </div>
           <footer><div class="rst-footer-buttons" role="navigation" aria-label="Footer">
-<<<<<<< HEAD
         <a href="advanced.html" class="btn btn-neutral float-left" title="Advanced examples" accesskey="p" rel="prev"><span class="fa fa-arrow-circle-left" aria-hidden="true"></span> Previous</a>
         <a href="architecture.html" class="btn btn-neutral float-right" title="Architecture" accesskey="n" rel="next">Next <span class="fa fa-arrow-circle-right" aria-hidden="true"></span></a>
-=======
-        <a href="ply.html" class="btn btn-neutral float-left" title="Advanced example: parsing PLY files" accesskey="p" rel="prev"><span class="fa fa-arrow-circle-left" aria-hidden="true"></span> Previous</a>
-        <a href="cursors.html" class="btn btn-neutral float-right" title="Cursors" accesskey="n" rel="next">Next <span class="fa fa-arrow-circle-right" aria-hidden="true"></span></a>
->>>>>>> 7b82796d
     </div>
 
   <hr/>
